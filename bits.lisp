--- conflicted
+++ resolved
@@ -60,36 +60,6 @@
                     (:be `(ldb (byte (- (,bits-left br) n) 0) (,buffer br)))))
            (decf (,bits-left br) n))
 
-<<<<<<< HEAD
-     (declaim (ftype (function (lsb-bit-reader (integer 0 ,max-read))
-                               (unsigned-byte ,max-read))
-                     lbr-read-bits)
-              (inline lbr-read-bits))
-     (defun lbr-read-bits (lbr n)
-       "Returns and consumes the next `n' bits in `lbr'."
-       (declare (type lsb-bit-reader lbr)
-                (type (integer 0 ,max-read) n)
-                (optimize speed))
-       (if (<= n ,max-ensure)
-           ;; Fast path for decoders
-           (progn
-             (lbr-ensure-bits lbr n)
-             (prog1 (ldb (byte n 0) (lbr-buffer lbr))
-               (lbr-dump-bits lbr n)))
-           (let ((result 0)
-                 (result-length 0))
-             (declare (type (integer 0 ,max-read) result-length)
-                      (type (unsigned-byte ,max-read) result))
-             (loop :while (< result-length n) :do
-               (let ((amount (min (- n result-length) ,max-ensure)))
-                 (declare (type (integer 1 ,max-ensure) amount))
-                 (lbr-ensure-bits lbr amount)
-                 (setf (ldb (byte amount result-length) result)
-                       (lbr-buffer lbr))
-                 (incf result-length amount)
-                 (lbr-dump-bits lbr amount)))
-             result)))
-=======
          (define-fast-function (,read-bits (unsigned-byte ,max-read))
              ((br ,type-name) (n (integer 0 ,max-read)))
            "Returns and consumes the next `n' bits in `br'."
@@ -117,7 +87,6 @@
                      (incf result-length amount)
                      (,dump-bits br amount)))
                  result)))
->>>>>>> b8e87ff8
 
          (define-fast-function ,flush-byte ((br ,type-name))
            "Discards buffered bits in `br' before the next byte boundary. This function
